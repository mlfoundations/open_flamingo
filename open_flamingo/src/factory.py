from transformers import AutoModelForCausalLM, AutoTokenizer
import open_clip

from .flamingo import Flamingo
from .flamingo_lm import FlamingoLMMixin
from .utils import extend_instance


def create_model_and_transforms(
    clip_vision_encoder_path: str,
    clip_vision_encoder_pretrained: str,
    lang_encoder_path: str,
    tokenizer_path: str,
    cross_attn_every_n_layers: int = 1,
    use_local_files: bool = False,
    decoder_layers_attr_name: str = None,
    freeze_lm_embeddings: bool = False,
    **flamingo_kwargs,
):
    """
    Initialize a Flamingo model from a pretrained vision encoder and language encoder.
    Appends special tokens to the tokenizer and freezes backbones.

    Args:
        clip_vision_encoder_path (str): path to pretrained clip model (e.g. "ViT-B-32")
        clip_vision_encoder_pretrained (str): name of pretraining dataset for clip model (e.g. "laion2b_s32b_b79k")
        lang_encoder_path (str): path to pretrained language encoder
        tokenizer_path (str): path to pretrained tokenizer
        cross_attn_every_n_layers (int, optional): determines how often to add a cross-attention layer. Defaults to 1.
        use_local_files (bool, optional): whether to use local files. Defaults to False.
        decoder_layers_attr_name (str, optional): name of the decoder layers attribute. Defaults to None.
    Returns:
        Flamingo: Flamingo model from pretrained vision and language encoders
        Image processor: Pipeline to preprocess input images
        Tokenizer: A tokenizer for the language model
    """
    vision_encoder, _, image_processor = open_clip.create_model_and_transforms(
        clip_vision_encoder_path, pretrained=clip_vision_encoder_pretrained
    )
    # set the vision encoder to output the visual features
    vision_encoder.visual.output_tokens = True

    text_tokenizer = AutoTokenizer.from_pretrained(
        tokenizer_path, local_files_only=use_local_files, trust_remote_code=True,
    )
    # add Flamingo special tokens to the tokenizer
    text_tokenizer.add_special_tokens(
        {"additional_special_tokens": ["<|endofchunk|>", "<image>"]}
    )
    if text_tokenizer.pad_token is None:
        # Issue: GPT models don't have a pad token, which we use to
        # modify labels for the loss.
        text_tokenizer.add_special_tokens({"pad_token": "<PAD>"})

    lang_encoder = AutoModelForCausalLM.from_pretrained(
        lang_encoder_path, local_files_only=use_local_files, trust_remote_code=True,
    )
    # hacks for mosaicml/mpt-1b-redpajama-200b-dolly
    if "mosaicml/mpt-1b-redpajama-200b-dolly" in lang_encoder_path:
        class EmbeddingFnMixin():
            def get_input_embeddings(self):
                return self.transformer.wte
            def set_input_embeddings(self, new_embeddings):
                self.transformer.wte = new_embeddings
        extend_instance(lang_encoder, EmbeddingFnMixin)
        lang_encoder.is_mpt_1b = True
    else:
        lang_encoder.is_mpt_1b = False

    extend_instance(lang_encoder, FlamingoLMMixin)

    if decoder_layers_attr_name is None:
        decoder_layers_attr_name = _infer_decoder_layers_attr_name(lang_encoder)
    lang_encoder.set_decoder_layers_attr_name(decoder_layers_attr_name)
    lang_encoder.resize_token_embeddings(len(text_tokenizer))

    model = Flamingo(
        vision_encoder,
        lang_encoder,
        text_tokenizer.encode("<|endofchunk|>")[-1],
        text_tokenizer.encode("<image>")[-1],
        vis_dim=open_clip.get_model_config(clip_vision_encoder_path)["vision_cfg"][
            "width"
        ],
        cross_attn_every_n_layers=cross_attn_every_n_layers,
        **flamingo_kwargs,
    )

    # Freeze all parameters
    model.requires_grad_(False)
    assert sum(p.numel() for p in model.parameters() if p.requires_grad) == 0

    # Unfreeze perceiver, gated_cross_attn_layers, and LM input embeddings
    model.perceiver.requires_grad_(True)
    model.lang_encoder.gated_cross_attn_layers.requires_grad_(True)
    if not freeze_lm_embeddings:
        model.lang_encoder.get_input_embeddings().requires_grad_(True)
        # TODO: investigate also training the output embeddings when untied

    print(
        f"Flamingo model initialized with {sum(p.numel() for p in model.parameters() if p.requires_grad)} trainable parameters"
    )

    return model, image_processor, text_tokenizer


def _infer_decoder_layers_attr_name(model):
    for k in __KNOWN_DECODER_LAYERS_ATTR_NAMES:
        if k.lower() in model.__class__.__name__.lower():
            return __KNOWN_DECODER_LAYERS_ATTR_NAMES[k]

    raise ValueError(
        f"We require the attribute name for the nn.ModuleList in the decoder storing the transformer block layers. Please supply this string manually."
    )


__KNOWN_DECODER_LAYERS_ATTR_NAMES = {
    "opt": "model.decoder.layers",
    "gptj": "transformer.h",
    "gpt-j": "transformer.h",
    "pythia": "gpt_neox.layers",
    "llama": "model.layers",
    "gptneoxforcausallm": "gpt_neox.layers",
    "mpt": "transformer.blocks",
<<<<<<< HEAD
    "mosaicgpt": "transformer.blocks",
=======
    "gptneo": "transformer.h",
>>>>>>> 7c56b271
}<|MERGE_RESOLUTION|>--- conflicted
+++ resolved
@@ -122,9 +122,5 @@
     "llama": "model.layers",
     "gptneoxforcausallm": "gpt_neox.layers",
     "mpt": "transformer.blocks",
-<<<<<<< HEAD
     "mosaicgpt": "transformer.blocks",
-=======
-    "gptneo": "transformer.h",
->>>>>>> 7c56b271
 }