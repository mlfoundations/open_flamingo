import torch
from einops import rearrange
from torch import nn
from typing import List, Optional, Tuple, Union
from .utils import extend_instance, stack_with_padding, num_params, getattr_recursive
from .cross_attn_lm import CrossAttentionMixin
from .helpers import DecoupledEmbedding, DecoupledLinear, VLMOutputWithPast
from transformers.modeling_outputs import CausalLMOutputWithPast


class VLM(nn.Module):
    """
    Generic vision-language model (VLM) class.
    A VLM consists of four components:
        1. A vision encoder that extracts features from pixels, e.g. CLIP
            input: (B, T_img, F, C, H, W)
            output: (B, T_img, F, v, d)
        2. A vision tokenizer that converts these features to visual token-like embeddings, e.g. Perceiver, or a linear projection head
            input: (B, T_img, F, v, d)
            output: (B, T_img, n, d)
        3. A fusion method that allows the language model to attend to these tokens, e.g. cross-attention, or placing the tokens directly in the language model's input sequence
        4. A language model
    """

    def __init__(
        self,
        vision_encoder: nn.Module,
        vision_tokenizer: nn.Module,
        lang_model: nn.Module,
        initial_tokenizer_len: int,
        pad_token_id: int,
        gradient_checkpointing: bool = False,
    ):
        """
        Args:
            vision_encoder (nn.Module): e.g. CLIP
            vision_tokenizer (nn.Module): e.g. PerceiverResampler
            lang_model (nn.Module): e.g. MPT
            initial_tokenizer_len (int): size of the original tokenizer vocab
            pad_token_id (int): id of the pad token
            gradient_checkpointing (bool, optional): Whether to use gradient checkpointing. Defaults to False.
        """
        super().__init__()

        # save dimension information
        self.lang_embedding_dim = lang_model.get_input_embeddings().weight.shape[1]
        if hasattr(lang_model.config, "d_model"):
            self.lang_hidden_dim = lang_model.config.d_model  # mpt uses d_model
        else:
            self.lang_hidden_dim = lang_model.config.hidden_size
        self.vis_embedding_dim = vision_tokenizer.dim_media
        self.num_tokens_per_vis = vision_tokenizer.num_tokens_per_media

        # core components
        self.vision_encoder = vision_encoder
        self.vision_tokenizer = vision_tokenizer
        self.lang_model = lang_model

        # lm embeddings
        self.pad_token_id = pad_token_id
        input_embeds = DecoupledEmbedding(
            max_original_id=initial_tokenizer_len - 1,
            num_additional_embeddings=len(self.special_tokens),
            _weight=self.lang_model.get_input_embeddings().weight,
            pad_token_id=self.pad_token_id,
        )
        if hasattr(input_embeds, "additional_embedding"):
            input_embeds.additional_embedding.weight.data.normal_(
                mean=0.0,
                std=self.lang_model.config.initializer_range
                if hasattr(self.lang_model.config, "initializer_range")
                else 0.02,
            )

        self.lang_model.set_input_embeddings(input_embeds)

        out_embeds = DecoupledLinear(
            max_original_id=initial_tokenizer_len - 1,
            additional_out_features=len(self.special_tokens),
            _weight=self.lang_model.get_output_embeddings().weight,
            _bias=self.lang_model.get_output_embeddings().bias,
        )
        if hasattr(out_embeds, "additional_fc"):
            out_embeds.additional_fc.weight.data.normal_(
                mean=0.0,
                std=self.lang_model.config.initializer_range
                if hasattr(self.lang_model.config, "initializer_range")
                else 0.02,
            )
        self.lang_model.set_output_embeddings(out_embeds)

        # gradient checkpointing
        self.vision_tokenizer._use_gradient_checkpointing = gradient_checkpointing

    def forward(
        self,
        vision_x: Optional[torch.Tensor],
        lang_x: torch.Tensor,
        attention_mask: Optional[torch.Tensor] = None,
        labels: Optional[torch.Tensor] = None,
        past_key_values: Optional[
            List[Union[torch.Tensor, Tuple[torch.Tensor]]]
        ] = None,
        past_media_locations: Optional[torch.Tensor] = None,
        past_vision_tokens: Optional[torch.Tensor] = None,
        use_cache: Optional[bool] = False,
        **kwargs,
    ):
        """
        Args:
            vision_x: Vision input
                shape (B, T_img, F, C, H, W) with F=1
                only F = 1 is supported (single-frame videos)
                if T_img > the number of media tokens in the corresponding input_ids (lang_x),
                only the first number of media tokens in lang_x are used
            lang_x: Language input ids, with media tokens denoting where
                visual media should be inserted.
                shape (B, T_txt)
            attention_mask: Attention mask. Defaults to None.
            labels: Labels. Defaults to None.
                shape (B, T_txt)
            past_key_values (Tuple[torch.Tensor]], optional): Past key value pairs for each of the T_txt previous tokens in the language model. Defaults to None.
                list of length = number of decoder layers in the LM
                exact implementation depends on LM, see Hugging Face docs
            past_media_locations (torch.Tensor, optional): boolean mask denoting which of the previous T_txt tokens were media tokens. Defaults to None.
                shape (B, T_txt)
            past_vision_tokens (torch.Tensor, optional): Previous vision tokens. Defaults to None.
            use_cache (Optional[bool], optional): Whether to use cache. Defaults to False.
                If True, includes key_values, media_locations, and vision_tokens in the output.
        """
        assert not (past_vision_tokens is None) ^ (
            past_media_locations is None
        ), "past_vision_tokens and past_media_locations must both be None or both be not None"

        # convert pixels to vision tokens
        if vision_x is not None:
            vision_features = self._encode_vision_x(vision_x=vision_x)
            vision_tokens = self.vision_tokenizer(vision_features)
        else:
            vision_tokens = None

        # fuse the vision and language tokens
        new_inputs = self._prepare_inputs_for_forward(
            vision_tokens=vision_tokens,
            lang_x=lang_x,
            attention_mask=attention_mask,
            labels=labels,
            past_key_values=past_key_values,
            past_media_locations=past_media_locations,
            past_vision_tokens=past_vision_tokens,
        )
        output = self.lang_model(
            **new_inputs,
            use_cache=use_cache,
            past_key_values=past_key_values,
            **kwargs,
        )

        # postprocessing may be needed, e.g. to remove extra tokens from logits that were inserted into the language stream
        # or to add the past_vision_tokens and past_media_locations to the output
        output = self._postprocess_outputs_from_forward(
            output=output,
            lang_x=lang_x,
            vision_tokens=vision_tokens,
            use_cache=use_cache,
            past_vision_tokens=past_vision_tokens,
            past_media_locations=past_media_locations,
        )

        # postforward hooks
        self._post_forward_hook()
        return output

    def _encode_vision_x(self, vision_x: torch.Tensor):
        """
        Compute media tokens from vision input by passing it through vision encoder and conditioning language model.
        Args:
            vision_x: Vision input
                shape (B, T_img, F, C, H, W)
                Images in the same chunk are collated along T_img, and frames are collated along F
                Currently only F=1 is supported (single-frame videos)

        rearrange code based on https://github.com/dhansmair/flamingo-mini
        """
        assert vision_x.ndim == 6, "vision_x should be of shape (b, T_img, F, C, H, W)"
        b, T, F = vision_x.shape[:3]

        vision_x = rearrange(vision_x, "b T F c h w -> (b T F) c h w")
        with torch.no_grad():
            vision_x = self.vision_encoder(vision_x)[1]  # OpenCLIP returns tuples
        vision_x = rearrange(vision_x, "(b T F) v d -> b T F v d", b=b, T=T, F=F)
        return vision_x

    def _concat_vision_cache(
        self, lang_x, vision_tokens, past_vision_tokens, past_media_locations, use_cache
    ):
        """
        Helper function to include the past vision tokens and past media locations in the output.
        """
        if use_cache:
            if past_media_locations is not None and past_vision_tokens is not None:
                if vision_tokens is not None:
                    updated_vision_tokens = torch.cat(
                        [
                            past_vision_tokens,
                            vision_tokens,
                        ],
                        dim=1,
                    )
                else:
                    updated_vision_tokens = past_vision_tokens
                updated_media_locations = torch.cat(
                    [
                        past_media_locations,
                        lang_x == self.media_token_id,
                    ],
                    dim=1,
                )
            else:
                updated_vision_tokens = vision_tokens
                updated_media_locations = lang_x == self.media_token_id

        else:
            updated_vision_tokens = None
            updated_media_locations = None

        return updated_vision_tokens, updated_media_locations

    def generate(
        self,
        vision_x: torch.Tensor,
        lang_x: torch.Tensor,
        attention_mask: torch.Tensor = None,
        past_key_values: Optional[
            List[Union[torch.Tensor, Tuple[torch.Tensor]]]
        ] = None,
        past_media_locations: Optional[torch.Tensor] = None,
        past_vision_tokens: Optional[torch.Tensor] = None,
        **kwargs,
    ):
        """
        Generate text conditioned on vision and language inputs.
        Args:
            vision_x (torch.Tensor): Vision input
                shape (B, T_img, F, C, H, W)
                see documentation for forward
            lang_x (torch.Tensor): Language input
                shape (B, T_txt)
            attention_mask (torch.Tensor, optional): Attention mask. Defaults to None.
            **kwargs: see generate documentation in Hugging Face CausalLM models.
        Returns:
            torch.Tensor: lang_x with generated tokens appended to it
        """
        num_beams = kwargs.pop("num_beams", 1)

        # convert pixels to vision tokens
        if vision_x is not None:
            vision_features = self._encode_vision_x(vision_x=vision_x)
            vision_tokens = self.vision_tokenizer(vision_features)
        else:
            vision_tokens = None

        # fuse the vision and language tokens
        # for xattn, vision_x and media_location are repeat_interleaved s.t.
        # the total batch size is B * num_beams
        new_inputs = self._prepare_inputs_for_forward(
            vision_tokens=vision_tokens,
            lang_x=lang_x,
            attention_mask=attention_mask,
            past_key_values=past_key_values,
            past_media_locations=past_media_locations,
            past_vision_tokens=past_vision_tokens,
            padding_side="right",
            num_beams=num_beams,
        )
        output = self.lang_model.generate(
            **new_inputs,
            past_key_values=past_key_values,
            num_beams=num_beams,
            use_cache=True,
            **kwargs,
        )
        self._post_forward_hook()
        return output

    @property
    def num_trainable_params(self):
        """Print the number of trainable parameters"""
        return num_params(self, filter_to_trainable=True)

    def set_trainable(self):
        """
        Freeze appropriate parameters in the model.
        """
        raise NotImplementedError

    def group_params_by_weight_decay(self):
        """
        Return a tuple of (params to optimize w/ weight decay, params to optimize w/o weight decay)
        """
        params_with_wd, params_without_wd = [], []
        for n, p in self.named_parameters():
            if self._should_apply_weight_decay(n):
                params_with_wd.append(p)
            else:
                params_without_wd.append(p)
        return params_with_wd, params_without_wd

    def _should_apply_weight_decay(self, parameter_name):
        """
        Return whether weight decay should be applied to a parameter.
        """
        raise NotImplementedError

    @property
    def special_tokens(self):
        """
        Returns a dict mapping from the attribute name of a special token to its string format,
         e.g. "media_token": "<image>"
        """
        assert (
            "media_token" in self._special_tokens
        ), "VLMs need to request that the tokenizer add a media_token and call set_special_token_ids to set self.media_token_id"
        return self._special_tokens

    @property
    def special_token_ids(self):
        """
        Returns a list of the special token ids
        """
        return [getattr(self, f"{att_name}_id") for att_name in self.special_tokens]

    def set_special_token_ids(self, string_to_ids):
        """
        Args:
            string_to_ids (dict): mapping from token string to id
        """
        assert set(self.special_tokens.values()).issubset(set(string_to_ids.keys()))
        for att_name, token_str in self.special_tokens.items():
            token_id = string_to_ids[token_str]
            setattr(self, f"{att_name}_id", token_id)
            setattr(self.lang_model, f"{att_name}_id", token_id)

    def init_gradient_checkpointing(self):
        from torch.distributed.algorithms._checkpoint.checkpoint_wrapper import (
            checkpoint_wrapper,
            CheckpointWrapper,
            CheckpointImpl,
            apply_activation_checkpointing,
        )
        from functools import partial

        non_reentrant_wrapper = partial(
            checkpoint_wrapper,
            checkpoint_impl=CheckpointImpl.NO_REENTRANT,
        )
        apply_activation_checkpointing(
            self,
            checkpoint_wrapper_fn=non_reentrant_wrapper,
            check_fn=lambda m: getattr(m, "_use_gradient_checkpointing", False)
            and not isinstance(m, CheckpointWrapper),
        )


class VLMWithCrossAttention(VLM):
    """
    VLM using cross-attention to fuse vision and language tokens.
    """

    def __init__(
        self,
        vision_encoder: nn.Module,
        vision_tokenizer: nn.Module,
        lang_model: nn.Module,
        initial_tokenizer_len: int,
        pad_token_id: int,
        gradient_checkpointing: bool = False,
        decoder_layers_attr_name: str = None,
        cross_attn_every_n_layers: int = None,
    ):
        extend_instance(lang_model, CrossAttentionMixin)
        super().__init__(
            vision_encoder=vision_encoder,
            vision_tokenizer=vision_tokenizer,
            lang_model=lang_model,
            initial_tokenizer_len=initial_tokenizer_len,
            pad_token_id=pad_token_id,
            gradient_checkpointing=gradient_checkpointing,
        )
        self.lang_model.set_decoder_layers_attr_name(decoder_layers_attr_name)
        self.lang_model.init_cross_attention_layers(
            lang_hidden_size=self.lang_hidden_dim,
            vis_hidden_size=self.vis_embedding_dim,
            cross_attn_every_n_layers=cross_attn_every_n_layers,
            gradient_checkpointing=gradient_checkpointing,
        )

    def _prepare_inputs_for_forward(
        self,
        vision_tokens: torch.Tensor,
        lang_x: torch.Tensor,
        attention_mask: torch.Tensor,
        labels: torch.Tensor = None,
        past_key_values=None,
        past_media_locations: torch.Tensor = None,
        past_vision_tokens: torch.Tensor = None,
        padding_side: str = "right",  # noop for cross-attention models
        num_beams: int = 1,
    ):
        """Each xattn layer needs to save the vision tokens and the locations of the media tokens in the language sequence"""
        self.lang_model._condition_media_before_forward(
            input_ids=lang_x,
            vision_tokens=vision_tokens,
            past_media_locations=past_media_locations,
            past_vision_tokens=past_vision_tokens,
            num_beams=num_beams,
        )
<<<<<<< HEAD
        if past_key_values is not None: 
            past_key_values = [
                (
                    k.repeat_interleave(num_beams, dim=0),
                    v.repeat_interleave(num_beams, dim=0)
                )
                for k, v in past_key_values
            ]
=======
        past_key_values = [
            (
                k.repeat_interleave(num_beams, dim=0),
                v.repeat_interleave(num_beams, dim=0)
            )
            for k, v in past_key_values
        ] if past_key_values is not None else None
>>>>>>> aa995e3c
        return {
            "input_ids": lang_x,
            "attention_mask": attention_mask,
            "labels": labels,
        }

    def _postprocess_outputs_from_forward(
        self,
        output: CausalLMOutputWithPast,
        lang_x: torch.Tensor,
        vision_tokens: torch.Tensor,
        past_vision_tokens: torch.Tensor,
        past_media_locations: torch.Tensor,
        use_cache: bool = False,
    ):
        """Include the past vision tokens and past media locations in the output"""
        updated_vision_tokens, updated_media_locations = self._concat_vision_cache(
            lang_x=lang_x,
            vision_tokens=vision_tokens,
            past_vision_tokens=past_vision_tokens,
            past_media_locations=past_media_locations,
            use_cache=use_cache,
        )
        output = VLMOutputWithPast(
            loss=output.loss,
            logits=output.logits,
            past_key_values=output.past_key_values,
            hidden_states=output.hidden_states,
            attentions=output.attentions,
            past_media_locations=updated_media_locations,
            past_vision_tokens=updated_vision_tokens,
        )

        return output

    def _post_forward_hook(self):
        # clear the conditioned layers
        self.lang_model.clear_conditioned_layers()

    def get_fsdp_lambda_fn(self):
        """
        Returns the lambda function used to decide how to perform FSDP wrapping.
        """
        from torch.distributed.algorithms._checkpoint.checkpoint_wrapper import (
            CheckpointWrapper,
        )
        from .helpers import GatedCrossAttentionBlock

        original_decoder_block_class = self.lang_model.old_decoder_blocks[0].__class__

        def lambda_fn(module: nn.Module):
            # we want FSDP(ckpt(module)), not ckpt(FSDP(module))
            if getattr(module, "_use_gradient_checkpointing", False) and not isinstance(
                module, CheckpointWrapper
            ):
                return False
            if module is self.vision_tokenizer:
                return True
            if isinstance(module, GatedCrossAttentionBlock):
                return True
            if isinstance(module, original_decoder_block_class):
                return True

        return lambda_fn

    @property
    def num_params_per_module(self):
        """Print the number of parameters per module in the model"""
        num_xattn_params = num_params(self.lang_model.gated_cross_attn_layers)
        return "\n".join(
            [
                f"Vision encoder: {num_params(self.vision_encoder):,} parameters",
                f"Vision tokenizer: {num_params(self.vision_tokenizer):,} parameters",
                f"Cross attention: {num_xattn_params:,} parameters",
                f"Language model: {num_params(self.lang_model) - num_xattn_params:,} parameters",
            ]
        )

    @property
    def num_trainable_params_per_module(self):
        """Print the number of trainable parameters per module in the model"""
        num_xattn_params = num_params(
            self.lang_model.gated_cross_attn_layers, filter_to_trainable=True
        )
        return "\n".join(
            [
                f"Vision encoder: {num_params(self.vision_encoder, filter_to_trainable=True):,} trainable parameters",
                f"Vision tokenizer: {num_params(self.vision_tokenizer, filter_to_trainable=True):,} trainable parameters",
                f"Cross attention: {num_xattn_params:,} trainable parameters",
                f"Language model: {num_params(self.lang_model, filter_to_trainable=True) - num_xattn_params:,} trainable parameters",
            ]
        )


class VLMWithLanguageStream(VLM):
    """
    VLM that fuses modalities by inserting vision tokens directly into the language stream.
    """

    def __init__(
        self,
        vision_encoder: nn.Module,
        vision_tokenizer: nn.Module,
        lang_model: nn.Module,
        initial_tokenizer_len: int,
        pad_token_id: int,
        decoder_layers_attr_name: str = None,
        gradient_checkpointing: bool = False,
    ):
        super().__init__(
            vision_encoder=vision_encoder,
            vision_tokenizer=vision_tokenizer,
            lang_model=lang_model,
            initial_tokenizer_len=initial_tokenizer_len,
            pad_token_id=pad_token_id,
            gradient_checkpointing=gradient_checkpointing,
        )
        self.decoder_layers_attr_name = decoder_layers_attr_name
        for block in getattr_recursive(self.lang_model, self.decoder_layers_attr_name):
            block._use_gradient_checkpointing = gradient_checkpointing
        assert (
            self.vis_embedding_dim == self.lang_embedding_dim
        ), "To place visual tokens directly in the language stream, the visual and language tokens need to be the same dim."

    def _prepare_inputs_for_forward(
        self,
        vision_tokens: torch.Tensor,
        lang_x: torch.Tensor,
        attention_mask: torch.Tensor,
        labels: torch.Tensor = None,
        past_key_values=None,
        past_media_locations: torch.Tensor = None,
        past_vision_tokens: torch.Tensor = None,
        padding_side: str = "left",
        num_beams: int = 1,
    ):
        """
        Insert the vision tokens directly into the language stream/
        This requires us to modify the input_ids, attention_mask, and labels.
        """
        if past_key_values is not None:
            past_len = past_key_values[0][0].shape[2]
            assert attention_mask.shape[1] == past_len + lang_x.shape[1], (
                "Attention_mask must be as long as the entire past len (including image tokens) and current input IDs. "
                + "Check that you've expanded the attention mask to account for past image tokens."
            )
        
        if vision_tokens is None:
            return {
                "input_ids": lang_x,
                "attention_mask": attention_mask,
                "labels": labels,
            }

        # get the language embeddings
        lang_embeds = self.lang_model.get_input_embeddings()(lang_x)

        # build up the multimodal embeddings
        B = lang_x.shape[0]
        has_labels = labels is not None
        multimodal_embeds = []
        multimodal_attention_mask = []
        multimodal_labels = [] if has_labels else None
        for i in range(B):
            # get index of <image> tokens in lang_x[i]
            image_token_idxs = torch.where(lang_x[i] == self.media_token_id)[0]

            if len(image_token_idxs) == 0:
                multimodal_embeds.append(lang_embeds[i].clone())
                multimodal_attention_mask.append(attention_mask[i].clone())
                if has_labels:
                    multimodal_labels.append(labels[i].clone())
                continue

            # since an image is represented by self.num_tokens_per_vis tokens, we need to offset the image_token_idxs
            for j, img_idx in enumerate(image_token_idxs):
                image_token_idxs[j] += (self.num_tokens_per_vis - 1) * j

            # loop through the image_token_idxs and insert the vision tokens
            new_embed = lang_embeds[i].clone()
            new_attention_mask = (
                attention_mask[i].clone() if attention_mask is not None else None
            )
            if has_labels:
                new_label = labels[i].clone()

            for img_num, img_idx in enumerate(image_token_idxs):
                new_embed = torch.cat(
                    (
                        new_embed[:img_idx],
                        vision_tokens[i][img_num],
                        new_embed[img_idx + 1 :],
                    ),
                    dim=0,
                )
                new_attention_mask = torch.cat(
                    (
                        new_attention_mask[:img_idx],
                        torch.ones(self.num_tokens_per_vis, dtype=torch.long).to(
                            attention_mask.device
                        ),
                        new_attention_mask[img_idx + 1 :],
                    ),
                    dim=0,
                )
                if has_labels:
                    new_label = torch.cat(
                        (
                            new_label[:img_idx],
                            torch.ones(self.num_tokens_per_vis, dtype=torch.long).to(
                                labels.device
                            )
                            * -100,
                            new_label[img_idx + 1 :],
                        ),
                        dim=0,
                    )
            multimodal_embeds.append(new_embed)
            multimodal_attention_mask.append(new_attention_mask)
            if has_labels:
                multimodal_labels.append(new_label)

        # stack
        multimodal_embeds = stack_with_padding(
            multimodal_embeds,
            padding_value=self.pad_token_id,
            padding_side=padding_side,
        )
        multimodal_attention_mask = stack_with_padding(
            multimodal_attention_mask,
            padding_value=0,
            padding_side=padding_side,
        )
        if has_labels:
            multimodal_labels = stack_with_padding(
                multimodal_labels,
                padding_value=-100,
                padding_side=padding_side,
            )

        return {
            "inputs_embeds": multimodal_embeds,
            "attention_mask": multimodal_attention_mask,
            "labels": multimodal_labels,
        }

    def _postprocess_outputs_from_forward(
        self,
        output: CausalLMOutputWithPast,
        lang_x: torch.Tensor,
        vision_tokens: torch.Tensor,
        past_vision_tokens: torch.Tensor,
        past_media_locations: torch.Tensor,
        use_cache: bool = False,
    ):
        # Include the past vision tokens and past media locations in the output
        updated_vision_tokens, updated_media_locations = self._concat_vision_cache(
            lang_x=lang_x,
            vision_tokens=vision_tokens,
            past_vision_tokens=past_vision_tokens,
            past_media_locations=past_media_locations,
            use_cache=use_cache,
        )

        # return logits that are the same shape as the original input_ids
        logits = output.logits
        batch_logits = []
        B, T_txt = lang_x.shape
        for i in range(B):
            sequence_logits = []
            logits_j = 0
            for j in range(T_txt):
                if lang_x[i, j] != self.media_token_id:
                    sequence_logits.append(logits[i, logits_j])
                    logits_j += 1
                else:
                    # append the logit for the first image token, then skip over the rest
                    # note: the model actually learns to predict <im_patch>, not <image>
                    sequence_logits.append(logits[i, logits_j])
                    logits_j += self.num_tokens_per_vis
            sequence_logits = torch.stack(sequence_logits, dim=0)  # (B, vocab_size)
            batch_logits.append(sequence_logits)

        batch_logits = torch.stack(batch_logits, dim=0)  # (B, T_txt, vocab_size)
        # The final logits shape should be the same as the original input_ids shape
        assert batch_logits.shape[:2] == (B, T_txt)

        # assemble the output
        output = VLMOutputWithPast(
            loss=output.loss,
            logits=batch_logits,
            past_key_values=output.past_key_values,
            hidden_states=output.hidden_states,
            attentions=output.attentions,
            past_media_locations=updated_media_locations,
            past_vision_tokens=updated_vision_tokens,
        )

        return output

    def _post_forward_hook(self):
        pass

    def get_fsdp_lambda_fn(self):
        """
        Returns the lambda function used to decide how to perform FSDP wrapping.
        """
        from torch.distributed.algorithms._checkpoint.checkpoint_wrapper import (
            CheckpointWrapper,
        )

        decoder_block_class = getattr_recursive(
            self.lang_model, self.decoder_layers_attr_name
        )[0].__class__

        def lambda_fn(module: nn.Module):
            if getattr(module, "_use_gradient_checkpointing", False) and not isinstance(
                module, CheckpointWrapper
            ):
                return False
            if module is self.vision_tokenizer:
                return True
            if isinstance(module, decoder_block_class):
                return True

        return lambda_fn

    @property
    def num_params_per_module(self):
        """Print the number of parameters per module in the model"""
        return "\n".join(
            [
                f"Vision encoder: {num_params(self.vision_encoder):,} parameters",
                f"Vision tokenizer: {num_params(self.vision_tokenizer):,} parameters",
                f"Language model: {num_params(self.lang_model):,} parameters",
            ]
        )

    @property
    def num_trainable_params_per_module(self):
        """Print the number of trainable parameters per module in the model"""
        return "\n".join(
            [
                f"Vision encoder: {num_params(self.vision_encoder, filter_to_trainable=True):,} trainable parameters",
                f"Vision tokenizer: {num_params(self.vision_tokenizer, filter_to_trainable=True):,} trainable parameters",
                f"Language model: {num_params(self.lang_model, filter_to_trainable=True):,} trainable parameters",
            ]
        )<|MERGE_RESOLUTION|>--- conflicted
+++ resolved
@@ -415,7 +415,6 @@
             past_vision_tokens=past_vision_tokens,
             num_beams=num_beams,
         )
-<<<<<<< HEAD
         if past_key_values is not None: 
             past_key_values = [
                 (
@@ -423,16 +422,7 @@
                     v.repeat_interleave(num_beams, dim=0)
                 )
                 for k, v in past_key_values
-            ]
-=======
-        past_key_values = [
-            (
-                k.repeat_interleave(num_beams, dim=0),
-                v.repeat_interleave(num_beams, dim=0)
-            )
-            for k, v in past_key_values
-        ] if past_key_values is not None else None
->>>>>>> aa995e3c
+
         return {
             "input_ids": lang_x,
             "attention_mask": attention_mask,
