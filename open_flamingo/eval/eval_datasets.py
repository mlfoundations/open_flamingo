--- conflicted
+++ resolved
@@ -81,29 +81,12 @@
         return len(self.questions)
 
     def get_img_path(self, question):
-<<<<<<< HEAD
-        if self.vqa_dataset == "vqa":
-            return os.path.join(
-                self.image_dir_path, f"COCO_train2014_{question['image_id']:012d}.jpg"
-            )
-        elif self.vqa_dataset == "ok_vqa":
-            return os.path.join(
-                self.image_dir_path, f"COCO_val2014_{question['image_id']:012d}.jpg"
-            )
-        elif self.vqa_dataset == 'vizwiz':
-            return os.path.join(self.image_dir_path, question['image_id'])
-        elif self.vqa_dataset == 'textvqa':
-            return os.path.join(self.image_dir_path, f"{question['image_id']}.jpg")
-        else:
-            raise Exception(f"Unknown VQA dataset {self.vqa_dataset}")
-=======
         return os.path.join(
             self.image_dir_path,
             f"COCO_train2014_{question['image_id']:012d}.jpg"
             if self.is_train
             else f"COCO_val2014_{question['image_id']:012d}.jpg",
         )
->>>>>>> be0b4f64
 
     def __getitem__(self, idx):
         question = self.questions[idx]
