import argparse
import importlib
import json
import os
import random
import uuid
from collections import defaultdict

from einops import repeat
import more_itertools
import numpy as np
import torch
<<<<<<< HEAD
=======


>>>>>>> 2aeff039
from coco_metric import compute_cider, postprocess_captioning_generation
from eval_datasets import CaptionDataset, VQADataset, ImageNetDataset
from tqdm import tqdm

<<<<<<< HEAD
from ok_vqa_utils import postprocess_ok_vqa_generation
from vqa_metric import compute_vqa_accuracy, postprocess_vqa_generation
from open_flamingo.src.flamingo import Flamingo
from imagenet_utils import (
=======

from eval_datasets import VQADataset, ImageNetDataset
from open_flamingo.eval.imagenet_utils import (
>>>>>>> 2aeff039
    openai_imagenet_classnames,
    IMAGENET_1K_CLASS_ID_TO_LABEL,
    find_sub_list,
)
<<<<<<< HEAD
from open_flamingo.eval import eval_model
=======

from eval_model import BaseEvalModel

from open_flamingo.eval.ok_vqa_utils import postprocess_ok_vqa_generation
from open_flamingo.src.flamingo import Flamingo
from vqa_metric import compute_vqa_accuracy, postprocess_vqa_generation
>>>>>>> 2aeff039

parser = argparse.ArgumentParser()
parser.add_argument(
    "--results_file", type=str, default=None, help="JSON file to save results"
)

# Trial arguments
parser.add_argument("--shots", nargs="+", default=[0, 4, 8, 16, 32], type=int)
parser.add_argument(
    "--num_trials",
    type=int,
    default=1,
    help="Number of trials to run for each shot using different demonstrations",
)
parser.add_argument(
    "--trial_seeds",
    nargs="+",
    default=[42],
    help="Seeds to use for each trial for picking demonstrations and eval sets",
)
parser.add_argument(
    "--num_samples", type=int, default=5000, help="Number of samples to evaluate on"
)
parser.add_argument(
    "--query_set_size", type=int, default=2048, help="Size of demonstration query set"
)

parser.add_argument("--batch_size", type=int, default=8)

# Per-dataset evaluation flags
parser.add_argument(
    "--eval_coco",
    action="store_true",
    default=False,
    help="Whether to evaluate on COCO.",
)
parser.add_argument(
    "--eval_vqav2",
    action="store_true",
    default=False,
    help="Whether to evaluate on VQAV2.",
)
parser.add_argument(
    "--eval_ok_vqa",
    action="store_true",
    default=False,
    help="Whether to evaluate on OK-VQA.",
)
parser.add_argument(
    "--eval_imagenet",
    action="store_true",
    default=False,
    help="Whether to evaluate on ImageNet.",
)

parser.add_argument(
    "--eval_flickr30",
    action="store_true",
    default=False,
    help="Whether to evaluate on Flickr30.",
)

# Dataset arguments

## Flickr30 Dataset
parser.add_argument(
    "--flickr_image_dir_path",
    type=str,
    help="Path to the flickr30/flickr30k_images directory.",
    default=None,
)
parser.add_argument(
    "--flickr_karpathy_json_path",
    type=str,
    help="Path to the dataset_flickr30k.json file.",
    default=None,
)
parser.add_argument(
    "--flickr_annotations_json_path",
    type=str,
    help="Path to the dataset_flickr30k_coco_style.json file.",
)
## COCO Dataset
parser.add_argument(
    "--coco_train_image_dir_path",
    type=str,
    default=None,
)
parser.add_argument(
    "--coco_val_image_dir_path",
    type=str,
    default=None,
)
parser.add_argument(
    "--coco_karpathy_json_path",
    type=str,
    default=None,
)
parser.add_argument(
    "--coco_annotations_json_path",
    type=str,
    default=None,
)

## VQAV2 Dataset
parser.add_argument(
    "--vqav2_train_image_dir_path",
    type=str,
    default=None,
)
parser.add_argument(
    "--vqav2_train_questions_json_path",
    type=str,
    default=None,
)
parser.add_argument(
    "--vqav2_train_annotations_json_path",
    type=str,
    default=None,
)
parser.add_argument(
    "--vqav2_test_image_dir_path",
    type=str,
    default=None,
)
parser.add_argument(
    "--vqav2_test_questions_json_path",
    type=str,
    default=None,
)
parser.add_argument(
    "--vqav2_test_annotations_json_path",
    type=str,
    default=None,
)

## OK-VQA Dataset
parser.add_argument(
    "--ok_vqa_train_image_dir_path",
    type=str,
    help="Path to the vqav2/train2014 directory.",
    default=None,
)
parser.add_argument(
    "--ok_vqa_train_questions_json_path",
    type=str,
    help="Path to the v2_OpenEnded_mscoco_train2014_questions.json file.",
    default=None,
)
parser.add_argument(
    "--ok_vqa_train_annotations_json_path",
    type=str,
    help="Path to the v2_mscoco_train2014_annotations.json file.",
    default=None,
)
parser.add_argument(
    "--ok_vqa_test_image_dir_path",
    type=str,
    help="Path to the vqav2/val2014 directory.",
    default=None,
)
parser.add_argument(
    "--ok_vqa_test_questions_json_path",
    type=str,
    help="Path to the v2_OpenEnded_mscoco_val2014_questions.json file.",
    default=None,
)
parser.add_argument(
    "--ok_vqa_test_annotations_json_path",
    type=str,
    help="Path to the v2_mscoco_val2014_annotations.json file.",
    default=None,
)

## Imagenet dataset
parser.add_argument("--imagenet_root", type=str, default="/tmp")

parser.add_argument(
    "--model",
    type=str,
    help="Model name. Currently only `OpenFlamingo` is supported.",
    default="open_flamingo",
)


def main():
    args, leftovers = parser.parse_known_args()
    module = importlib.import_module(f"open_flamingo.eval.models.{args.model}")
<<<<<<< HEAD
    eval_model = module.EvalModel(leftovers)
=======

    model_args = {
        leftovers[i].lstrip("-"): leftovers[i + 1] for i in range(0, len(leftovers), 2)
    }
    eval_model = module.EvalModel(model_args)

    if args.model != "open_flamingo" and args.shots != [0]:
        raise ValueError("Only 0 shot eval is supported for non-open_flamingo models")
>>>>>>> 2aeff039

    if len(args.trial_seeds) != args.num_trials:
        raise ValueError("Number of trial seeds must be == number of trials.")

    results = defaultdict(list)

    if args.eval_flickr30:
        print("Evaluating on Flickr30k...")
        for shot in args.shots:
            scores = []
            for seed, trial in zip(args.trial_seeds, range(args.num_trials)):
                cider_score = evaluate_captioning(
                    args,
                    eval_model=eval_model,
                    num_shots=shot,
                    seed=seed,
                    dataset_name="flickr",
<<<<<<< HEAD
                    min_generation_length=12,
                    max_generation_length=30,
                    num_beams=5,
=======
>>>>>>> 2aeff039
                )
                print(f"Shots {shot} Trial {trial} CIDEr score: {cider_score}")
                scores.append(cider_score)
            print(f"Shots {shot} Mean CIDEr score: {np.mean(scores)}")
            results["flickr30"].append(
                {"shots": shot, "trials": scores, "mean": np.mean(scores)}
            )

    if args.eval_coco:
        print("Evaluating on COCO...")
        for shot in args.shots:
            scores = []
            for seed, trial in zip(args.trial_seeds, range(args.num_trials)):
                cider_score = evaluate_captioning(
                    args,
                    eval_model=eval_model,
                    num_shots=shot,
                    seed=seed,
                    dataset_name="coco",
                )
                print(f"Shots {shot} Trial {trial} CIDEr score: {cider_score}")
                scores.append(cider_score)
            print(f"Shots {shot} Mean CIDEr score: {np.mean(scores)}")
            results["coco"].append(
                {"shots": shot, "trials": scores, "mean": np.mean(scores)}
            )

    if args.eval_ok_vqa:
        print("Evaluating on OK-VQA...")
        for shot in args.shots:
            scores = []
            for seed, trial in zip(args.trial_seeds, range(args.num_trials)):
                ok_vqa_score = evaluate_vqa(
                    args=args,
                    eval_model=eval_model,
                    num_shots=shot,
                    seed=seed,
                    dataset_name="ok_vqa",
                )
                print(f"Shots {shot} Trial {trial} OK-VQA score: {ok_vqa_score}")
                scores.append(ok_vqa_score)
            print(f"Shots {shot} Mean OK-VQA score: {np.mean(scores)}")
            results["ok_vqa"].append(
                {"shots": shot, "trials": scores, "mean": np.mean(scores)}
            )

    if args.eval_vqav2:
        print("Evaluating on VQAv2...")
        for shot in args.shots:
            scores = []
            for seed, trial in zip(args.trial_seeds, range(args.num_trials)):
                vqa_score = evaluate_vqa(
                    args=args,
                    eval_model=eval_model,
                    num_shots=shot,
                    seed=seed,
                    dataset_name="vqav2",
                )
                print(f"Shots {shot} Trial {trial} VQA score: {vqa_score}")
                scores.append(vqa_score)
            print(f"Shots {shot} Mean VQA score: {np.mean(scores)}")
            results["vqav2"].append(
                {"shots": shot, "trials": scores, "mean": np.mean(scores)}
            )

    if args.eval_imagenet:
        print("Evaluating on ImageNet...")
        for shot in args.shots:
            scores = []
            for seed, trial in zip(args.trial_seeds, range(args.num_trials)):
                imagenet_score = evaluate_imagenet(
                    eval_model=eval_model,
                    batch_size=args.batch_size,
                    num_samples=args.num_samples,
                    num_shots=shot,
                    seed=seed,
                    imagenet_root=args.imagenet_root,
                )
                print(
                    f"Shots {shot} Trial {trial} " f"ImageNet score: {imagenet_score}"
                )
                scores.append(imagenet_score)
            print(f"Shots {shot} Mean ImageNet score: {np.mean(scores)}")
            results["imagenet"].append(
                {"shots": shot, "trials": scores, "mean": np.mean(scores)}
            )

    if args.results_file is not None:
        with open(args.results_file, "w") as f:
            json.dump(results, f)


def get_random_indices(num_samples, query_set_size, full_dataset, seed):
    if num_samples + query_set_size > len(full_dataset):
        raise ValueError(
            f"num_samples + num_shots must be less than {len(full_dataset)}"
        )

    # get a random subset of the dataset
    np.random.seed(seed)
    random_indices = np.random.choice(
        len(full_dataset), num_samples + query_set_size, replace=False
    )
    return random_indices


def get_query_set(train_dataset, query_set_size, seed):
    np.random.seed(seed)
    query_set = np.random.choice(len(train_dataset), query_set_size, replace=False)
    return [train_dataset[i] for i in query_set]


def prepare_eval_samples(test_dataset, num_samples, seed):
    np.random.seed(seed)
    random_indices = np.random.choice(len(test_dataset), num_samples, replace=False)
    return torch.utils.data.Subset(test_dataset, random_indices)


def sample_batch_demos_from_query_set(query_set, num_samples, batch_size):
    return [random.sample(query_set, num_samples) for _ in range(batch_size)]


<<<<<<< HEAD
def evaluate_captioning(
    args: argparse.Namespace,
    eval_model: eval_model.BaseEvalModel,
    seed: int = 42,
    min_generation_length: int = 0,
=======
def compute_effective_num_shots(num_shots, model_type):
    if model_type == "open_flamingo":
        return num_shots if num_shots > 0 else 2
    return num_shots


def evaluate_captioning(
    args: argparse.Namespace,
    eval_model: BaseEvalModel,
    seed: int = 42,
>>>>>>> 2aeff039
    max_generation_length: int = 20,
    num_beams: int = 3,
    length_penalty: float = -2.0,
    num_shots: int = 8,
    dataset_name: str = "coco",
):
    """Evaluate a model on COCO dataset.

    Args:
        args (argparse.Namespace): arguments
<<<<<<< HEAD
        eval_model (eval_model.BaseEvalModel): model to evaluate
        seed (int, optional): seed for random number generator. Defaults to 42.
        min_generation_length (int, optional): minimum length of the generated caption. Defaults to 0.
=======
        eval_model (BaseEvalModel): model to evaluate
        seed (int, optional): seed for random number generator. Defaults to 42.
>>>>>>> 2aeff039
        max_generation_length (int, optional): maximum length of the generated caption. Defaults to 20.
        num_beams (int, optional): number of beams to use for beam search. Defaults to 3.
        length_penalty (float, optional): length penalty for beam search. Defaults to -2.0.
        num_shots (int, optional): number of in-context samples to use. Defaults to 8.
        dataset_name (str, optional): dataset to evaluate on. Can be "coco" or "flickr". Defaults to "coco".
    Returns:
        float: CIDEr score

    """

    if dataset_name == "coco":
        image_train_dir_path = args.coco_train_image_dir_path
        image_val_dir_path = args.coco_val_image_dir_path
        annotations_path = args.coco_karpathy_json_path
    elif dataset_name == "flickr":
        image_train_dir_path = (
            args.flickr_image_dir_path
        )  # Note: calling this "train" for consistency with COCO but Flickr only has one split for images
        image_val_dir_path = None
        annotations_path = args.flickr_karpathy_json_path
    else:
        raise ValueError(f"Unsupported dataset: {dataset_name}")

    train_dataset = CaptionDataset(
        image_train_dir_path=image_train_dir_path,
        image_val_dir_path=image_val_dir_path,
        annotations_path=annotations_path,
        is_train=True,
        dataset_name=dataset_name,
<<<<<<< HEAD
    )

    test_dataset = CaptionDataset(
        image_train_dir_path=image_train_dir_path,
        image_val_dir_path=image_val_dir_path,
        annotations_path=annotations_path,
        is_train=False,
        dataset_name=dataset_name,
    )

    effective_num_shots = num_shots if num_shots > 0 else 2

    test_dataset = prepare_eval_samples(
        test_dataset,
        args.num_samples if args.num_samples > 0 else len(test_dataset),
        seed,
    )

    in_context_samples = get_query_set(train_dataset, args.query_set_size, seed)
=======
    )

    test_dataset = CaptionDataset(
        image_train_dir_path=image_train_dir_path,
        image_val_dir_path=image_val_dir_path,
        annotations_path=annotations_path,
        is_train=False,
        dataset_name=dataset_name,
    )

    effective_num_shots = compute_effective_num_shots(num_shots, args.model)

    test_dataset = prepare_eval_samples(
        test_dataset,
        args.num_samples if args.num_samples > 0 else len(test_dataset),
        seed,
    )
>>>>>>> 2aeff039

    in_context_samples = get_query_set(train_dataset, args.query_set_size, seed)

<<<<<<< HEAD
=======
    predictions = defaultdict()

>>>>>>> 2aeff039
    for batch in more_itertools.chunked(
        tqdm(test_dataset, desc=f"Running inference {dataset_name.upper()}"),
        args.batch_size,
    ):
        batch_demo_samples = sample_batch_demos_from_query_set(
            in_context_samples, effective_num_shots, len(batch)
        )

        batch_images = []
        batch_text = []
        for i in range(len(batch)):
            if num_shots > 0:
                context_images = [x["image"] for x in batch_demo_samples[i]]
            else:
                context_images = []
            batch_images.append(context_images + [batch[i]["image"]])

            context_text = "".join(
                [
<<<<<<< HEAD
                    eval_model.caption_prompt(caption=x["caption"].strip())
                    for x in batch_demo_samples[i]
                ]
            )

            # Keep the text but remove the image tags for the zero-shot case
            if num_shots == 0:
                context_text = context_text.replace("<image>", "")

            batch_text.append(context_text + eval_model.caption_prompt())
=======
                    eval_model.get_caption_prompt(caption=x["caption"].strip())
                    for x in batch_demo_samples[i]
                ]
            )

            # Keep the text but remove the image tags for the zero-shot case
            if num_shots == 0:
                context_text = context_text.replace("<image>", "")

            batch_text.append(context_text + eval_model.get_caption_prompt())
>>>>>>> 2aeff039

        outputs = eval_model.get_outputs(
            batch_images=batch_images,
            batch_text=batch_text,
<<<<<<< HEAD
            min_generation_length=min_generation_length,
=======
>>>>>>> 2aeff039
            max_generation_length=max_generation_length,
            num_beams=num_beams,
            length_penalty=length_penalty,
        )

        new_predictions = [
            postprocess_captioning_generation(out).replace('"', "") for out in outputs
        ]

        for i, sample in enumerate(batch):
            predictions[sample["image_id"]] = {
                "caption": new_predictions[i],
            }

    # save the predictions to a temporary file
    results_path = f"{dataset_name}results_{uuid.uuid4()}.json"

    with open(results_path, "w") as f:
        f.write(
            json.dumps(
                [
                    {"image_id": k, "caption": predictions[k]["caption"]}
                    for k in predictions
                ],
                indent=4,
            )
        )

    metrics = compute_cider(
        result_path=results_path,
        annotations_path=args.coco_annotations_json_path
        if dataset_name == "coco"
        else args.flickr_annotations_json_path,
    )

    # delete the temporary file
    os.remove(results_path)

    return metrics["CIDEr"] * 100.0


def evaluate_vqa(
    args: argparse.Namespace,
<<<<<<< HEAD
    eval_model: eval_model.BaseEvalModel,
    seed: int = 42,
    min_generation_length: int = 0,
=======
    eval_model: BaseEvalModel,
    seed: int = 42,
>>>>>>> 2aeff039
    max_generation_length: int = 5,
    num_beams: int = 3,
    length_penalty: float = -2.0,
    num_shots: int = 8,
    dataset_name: str = "vqav2",
):
    """
    Evaluate a model on VQA datasets. Currently supports VQA v2.0.

    Args:
        args (argparse.Namespace): arguments
<<<<<<< HEAD
        eval_model (eval_model.BaseEvalModel): model to evaluate
=======
        eval_model (BaseEvalModel): model to evaluate
>>>>>>> 2aeff039
        seed (int, optional): random seed. Defaults to 42.
        min_generation_length (int, optional): min generation length. Defaults to 0.
        max_generation_length (int, optional): max generation length. Defaults to 5.
        num_beams (int, optional): number of beams to use for beam search. Defaults to 3.
        length_penalty (float, optional): length penalty for beam search. Defaults to -2.0.
        num_shots (int, optional): number of shots to use. Defaults to 8.
        dataset_name (string): type of vqa dataset: currently supports vqav2, ok_vqa. Defaults to vqav2.
    Returns:
        float: accuracy score
    """

    if dataset_name == "ok_vqa":
        train_image_dir_path = args.ok_vqa_train_image_dir_path
        train_questions_json_path = args.ok_vqa_train_questions_json_path
        train_annotations_json_path = args.ok_vqa_train_annotations_json_path
        test_image_dir_path = args.ok_vqa_test_image_dir_path
        test_questions_json_path = args.ok_vqa_test_questions_json_path
        test_annotations_json_path = args.ok_vqa_test_annotations_json_path
    elif dataset_name == "vqav2":
        train_image_dir_path = args.vqav2_train_image_dir_path
        train_questions_json_path = args.vqav2_train_questions_json_path
        train_annotations_json_path = args.vqav2_train_annotations_json_path
        test_image_dir_path = args.vqav2_test_image_dir_path
        test_questions_json_path = args.vqav2_test_questions_json_path
        test_annotations_json_path = args.vqav2_test_annotations_json_path
    else:
        raise ValueError(f"Unsupported dataset: {dataset_name}")

    train_dataset = VQADataset(
        image_dir_path=train_image_dir_path,
        question_path=train_questions_json_path,
        annotations_path=train_annotations_json_path,
        is_train=True,
    )

    test_dataset = VQADataset(
        image_dir_path=test_image_dir_path,
        question_path=test_questions_json_path,
        annotations_path=test_annotations_json_path,
        is_train=False,
    )

<<<<<<< HEAD
    effective_num_shots = num_shots if num_shots > 0 else 2
=======
    effective_num_shots = compute_effective_num_shots(num_shots, args.model)
>>>>>>> 2aeff039

    test_dataset = prepare_eval_samples(
        test_dataset,
        args.num_samples if args.num_samples > 0 else len(test_dataset),
        seed,
    )

    in_context_samples = get_query_set(train_dataset, args.query_set_size, seed)
    predictions = []

    for batch in more_itertools.chunked(
        tqdm(test_dataset, desc=f"Running inference {dataset_name.upper()}"),
        args.batch_size,
    ):
        batch_demo_samples = sample_batch_demos_from_query_set(
            in_context_samples, effective_num_shots, len(batch)
        )

        batch_images = []
        batch_text = []
        for i in range(len(batch)):
            if num_shots > 0:
                context_images = [x["image"] for x in batch_demo_samples[i]]
            else:
                context_images = []
            batch_images.append(context_images + [batch[i]["image"]])

            context_text = "".join(
                [
<<<<<<< HEAD
                    eval_model.vqa_prompt(
=======
                    eval_model.get_vqa_prompt(
>>>>>>> 2aeff039
                        question=x["question"], answer=x["answers"][0]
                    )
                    for x in batch_demo_samples[i]
                ]
            )

            # Keep the text but remove the image tags for the zero-shot case
            if num_shots == 0:
                context_text = context_text.replace("<image>", "")

            batch_text.append(
<<<<<<< HEAD
                context_text + eval_model.vqa_prompt(question=batch[i]["question"])
=======
                context_text + eval_model.get_vqa_prompt(question=batch[i]["question"])
>>>>>>> 2aeff039
            )

        outputs = eval_model.get_outputs(
            batch_images=batch_images,
            batch_text=batch_text,
<<<<<<< HEAD
            min_generation_length=min_generation_length,
=======
>>>>>>> 2aeff039
            max_generation_length=max_generation_length,
            num_beams=num_beams,
            length_penalty=length_penalty,
        )

        process_function = (
            postprocess_vqa_generation
            if dataset_name == "vqav2"
            else postprocess_ok_vqa_generation
        )

        new_predictions = map(process_function, outputs)

        predictions.extend(
            [
                {"answer": p, "question_id": sample["question_id"]}
                for p, sample in zip(new_predictions, batch)
            ]
        )
    # save the predictions to a temporary file
    random_uuid = str(uuid.uuid4())
    with open(f"{dataset_name}results_{random_uuid}.json", "w") as f:
        f.write(json.dumps(predictions, indent=4))

    acc = compute_vqa_accuracy(
        f"{dataset_name}results_{random_uuid}.json",
        args.ok_vqa_test_questions_json_path
        if dataset_name == "ok_vqa"
        else args.vqav2_test_questions_json_path,
        args.ok_vqa_test_annotations_json_path
        if dataset_name == "ok_vqa"
        else args.vqav2_test_annotations_json_path,
    )

    # delete the temporary file
<<<<<<< HEAD
#    os.remove(f"{dataset_name}results_{random_uuid}.json")
=======
    os.remove(f"{dataset_name}results_{random_uuid}.json")
>>>>>>> 2aeff039

    return acc


def evaluate_imagenet(
    eval_model,
    batch_size: int,
    imagenet_root: str,
    seed: int = 42,
    num_samples: int = 5000,
    num_shots: int = 8,
):
    """
    Evaluate a model on ImageNet dataset.

    Args:
<<<<<<< HEAD
        eval_model (eval_model.BaseEvalModel): model to evaluate
=======
        eval_model (BaseEvalModel): model to evaluate
>>>>>>> 2aeff039
        batch_size (int): batch size
        imagenet_root (str): path to imagenet root for the specified split.
        seed (int, optional): random seed. Defaults to 42.
        num_samples (int, optional): number of samples to evaluate on. Defaults to 5000 samples.
        num_shots (int, optional): number of shots to use. Defaults to 8.

    Returns:
        float: accuracy score
    """
    if not hasattr(eval_model, "model") or not hasattr(eval_model, "tokenizer"):
        raise NotImplementedError(
            "evaluate_imagenet is currently only supported for OpenFlamingo " "models"
        )
    np.random.seed(seed)
    model, tokenizer = eval_model.model, eval_model.tokenizer
    assert isinstance(model, Flamingo)

    train_dataset = ImageNetDataset(os.path.join(imagenet_root, "train"))
    val_dataset = ImageNetDataset(os.path.join(imagenet_root, "val"))
<<<<<<< HEAD

    effective_num_shots = num_shots if num_shots > 0 else 2
    tokenizer.padding_side = (
        "left"  # For generation padding tokens should be on the left
    )

    acc1 = 0
    acc5 = 0
    prompt_text = "<image>A photo of a"

    for i, batch in enumerate(val_dataset):
        # Choose a different set of random context samples for each batch
        # from the training set
        context_indices = np.random.choice(
            len(train_dataset), effective_num_shots, replace=False
        )

        in_context_samples = [train_dataset[i] for i in context_indices]

        vision_x = [
            eval_model.image_processor(data["image"]).unsqueeze(0)
            for data in in_context_samples
        ] + [eval_model.image_processor(batch["image"]).unsqueeze(0)]
        vision_x = torch.cat(vision_x, dim=0)
        vision_x = vision_x.unsqueeze(1).unsqueeze(0)
        model._encode_vision_x(vision_x.cuda())

        context_class_names = [
            in_context_samples[i]["class_name"] for i in range(effective_num_shots)
        ]
        context_text = "".join(
            f"{prompt_text} {classname}<|endofchunk|>"
            for classname in context_class_names
        )

        # TODO(jpgard): cache the context text here, and compute the outputs
        #  one token at a time by using Flamingo.forward() with
        #  past_key_values and use_cache parameters.

        overall_probs = []
        for imagenet_class_name in tqdm(openai_imagenet_classnames):
            target_text = f"{prompt_text} {imagenet_class_name}"
            prompt_tokens = (
                tokenizer(prompt_text, add_special_tokens=False, return_tensors="np")[
                    "input_ids"
                ]
                .ravel()
                .tolist()
=======

    effective_num_shots = compute_effective_num_shots(num_shots, args.model)
    tokenizer.padding_side = (
        "left"  # For generation padding tokens should be on the left
    )

    acc1 = 0
    acc5 = 0
    prompt_text = "<image>A photo of a"

    val_iterator = more_itertools.chunked(val_dataset, batch_size)
    for batch_idx, batch in enumerate(val_iterator):
        batch_images = []
        batch_text = []

        for idx in range(len(batch)):
            # Choose a different set of random context samples for each sample
            # from the training set
            context_indices = np.random.choice(
                len(train_dataset), effective_num_shots, replace=False
            )

            in_context_samples = [train_dataset[i] for i in context_indices]

            vision_x = [
                eval_model.image_processor(data["image"]).unsqueeze(0)
                for data in in_context_samples
            ] + [eval_model.image_processor(batch[idx]["image"]).unsqueeze(0)]
            batch_images.append(torch.cat(vision_x, dim=0))

            context_class_names = [
                in_context_samples[i]["class_name"] for i in range(effective_num_shots)
            ]
            context_text = "".join(
                f"{prompt_text} {classname}<|endofchunk|>"
                for classname in context_class_names
>>>>>>> 2aeff039
            )
            batch_text.append(context_text)

        # shape [B, T_img, C, h, w]
        vision_x = torch.stack(batch_images, dim=0)
        # shape [B, T_img, 1, C, h, w] where 1 is the frame dimension
        vision_x = vision_x.unsqueeze(2)
        model._encode_vision_x(vision_x.cuda())

        # Cache the context text: tokenize context and prompt,
        # e.g. '<context> a picture of a '
        ctx_and_prompt_tokenized = tokenizer(
            [context_text + prompt_text + " " for context_text in batch_text],
            return_tensors="pt",
            padding=True,
            truncation=True,
            max_length=2048,
        )

<<<<<<< HEAD
            lang_x = tokenizer([context_text + target_text], return_tensors="pt")

            outputs = model(
                vision_x=None,
                lang_x=lang_x["input_ids"].cuda(),
                attention_mask=lang_x["attention_mask"].cuda(),
                clear_conditioned_layers=False,
                use_cached_vision_x=True,
=======
        with torch.no_grad():
            precomputed = model(
                vision_x=None,
                lang_x=ctx_and_prompt_tokenized["input_ids"].cuda(),
                attention_mask=ctx_and_prompt_tokenized["attention_mask"].cuda(),
                clear_conditioned_layers=False,
                use_cached_vision_x=True,
                use_cache=True,
>>>>>>> 2aeff039
            )
            probs = torch.softmax(outputs.logits, dim=-1).detach()
            # collect the probability of the generated token -- probability
            # at index 0 corresponds to the token at index 1
            probs = probs[:, :-1, :]
            input_ids = lang_x["input_ids"][:, 1:].cuda()
            gen_probs = torch.gather(probs, 2, input_ids[:, :, None]).squeeze(-1)

            probs = []
            for input_sentence, input_probs in zip(input_ids, gen_probs):
                idxes = find_sub_list(
                    prompt_tokens, input_sentence.detach().cpu().numpy().tolist()
                )
                input_probs = input_probs[idxes[-1] + 1 :]
                probs.append(torch.prod(input_probs).item())
            overall_probs.append(probs)

<<<<<<< HEAD
        top5 = [
            IMAGENET_1K_CLASS_ID_TO_LABEL[pred]
            for pred in np.argsort(np.array(overall_probs)[:, 0])[::-1][:5]
        ]
        if batch["class_name"] == top5[0]:
            acc1 += 1
        if batch["class_name"] in top5:
            acc5 += 1
        print(
            "eval {}/{}: acc@1 ({}), acc@5 ({})".format(
                i, num_samples, acc1 / (i + 1), acc5 / (i + 1)
            )
        )
        if i >= num_samples - 1:
=======
        def _detach_pkvs(pkvs):
            """Detach a set of past key values."""
            return tuple([tuple([x.detach() for x in inner]) for inner in pkvs])

        precomputed_pkvs = _detach_pkvs(precomputed.past_key_values)

        precomputed_logits = precomputed.logits.detach()

        overall_probs = []
        for imagenet_class_name in tqdm(openai_imagenet_classnames):
            past_key_values = None
            # Tokenize only the class name and iteratively decode the model's
            # predictions for this class.
            classname_tokens = tokenizer(
                imagenet_class_name, add_special_tokens=False, return_tensors="pt"
            )["input_ids"].cuda()

            if classname_tokens.ndim == 1:  # Case: classname is only 1 token
                classname_tokens = torch.unsqueeze(classname_tokens, 1)

            classname_tokens = repeat(
                classname_tokens, "b s -> (repeat b) s", repeat=batch_size
            )

            # Compute the outputs one token at a time, using cached
            # activations.

            # Initialize the elementwise predictions with the last set of
            # logits from precomputed; this will correspond to the predicted
            # probability of the first position/token in the imagenet
            # classname. We will append the logits for each token to this
            # list (each element has shape [B, 1, vocab_size]).
            elementwise_logits = [precomputed_logits[:, -2:-1, :]]

            for token_idx in range(classname_tokens.shape[1]):
                _lang_x = classname_tokens[:, token_idx].reshape((-1, 1))
                with torch.no_grad():
                    outputs = model(
                        vision_x=None,
                        lang_x=_lang_x,
                        clear_conditioned_layers=False,
                        use_cached_vision_x=True,
                        past_key_values=(
                            past_key_values if token_idx > 0 else precomputed_pkvs
                        ),
                        use_cache=True,
                    )
                past_key_values = _detach_pkvs(outputs.past_key_values)
                elementwise_logits.append(outputs.logits.detach())

            # logits/probs has shape [B, classname_tokens + 1, vocab_size]
            logits = torch.concat(elementwise_logits, 1)
            probs = torch.softmax(logits, dim=-1).detach()

            # collect the probability of the generated token -- probability
            # at index 0 corresponds to the token at index 1.
            probs = probs[:, :-1, :]  # shape [B, classname_tokens, vocab_size]

            gen_probs = torch.gather(probs, 2, classname_tokens[:, :, None]).squeeze(-1)

            class_prob = torch.prod(gen_probs, 1).detach().cpu().numpy()
            overall_probs.append(class_prob)

        overall_probs = np.row_stack(overall_probs).T  # shape [B, num_classes]

        def topk(probs_ary: np.ndarray, k: int) -> np.ndarray:
            """Return the indices of the top k elements in probs_ary."""
            return np.argsort(probs_ary)[::-1][:k]

        for i in range(batch_size):
            top5 = [
                IMAGENET_1K_CLASS_ID_TO_LABEL[pred]
                for pred in topk(overall_probs[i], 5)
            ]

            y_i = batch[i]["class_name"]
            acc5 += int(y_i in set(top5))
            acc1 += int(y_i == top5[0])

            print(
                f"DEBUG: batch {idx} elem {i} of {batch_size}:"
                f"label {y_i} // top5 {top5}"
            )

        examples_seen = (batch_idx + 1) * batch_size
        print(
            "eval {}/{}: acc@1 ({}), acc@5 ({})".format(
                examples_seen, num_samples, acc1 / examples_seen, acc5 / examples_seen
            )
        )
        if batch_idx * batch_size >= num_samples - 1:
>>>>>>> 2aeff039
            break

    return float(acc1) / num_samples


if __name__ == "__main__":
    main()<|MERGE_RESOLUTION|>--- conflicted
+++ resolved
@@ -10,39 +10,25 @@
 import more_itertools
 import numpy as np
 import torch
-<<<<<<< HEAD
-=======
-
-
->>>>>>> 2aeff039
+
+
 from coco_metric import compute_cider, postprocess_captioning_generation
 from eval_datasets import CaptionDataset, VQADataset, ImageNetDataset
 from tqdm import tqdm
 
-<<<<<<< HEAD
-from ok_vqa_utils import postprocess_ok_vqa_generation
-from vqa_metric import compute_vqa_accuracy, postprocess_vqa_generation
-from open_flamingo.src.flamingo import Flamingo
-from imagenet_utils import (
-=======
 
 from eval_datasets import VQADataset, ImageNetDataset
 from open_flamingo.eval.imagenet_utils import (
->>>>>>> 2aeff039
     openai_imagenet_classnames,
     IMAGENET_1K_CLASS_ID_TO_LABEL,
     find_sub_list,
 )
-<<<<<<< HEAD
-from open_flamingo.eval import eval_model
-=======
 
 from eval_model import BaseEvalModel
 
 from open_flamingo.eval.ok_vqa_utils import postprocess_ok_vqa_generation
 from open_flamingo.src.flamingo import Flamingo
 from vqa_metric import compute_vqa_accuracy, postprocess_vqa_generation
->>>>>>> 2aeff039
 
 parser = argparse.ArgumentParser()
 parser.add_argument(
@@ -231,9 +217,6 @@
 def main():
     args, leftovers = parser.parse_known_args()
     module = importlib.import_module(f"open_flamingo.eval.models.{args.model}")
-<<<<<<< HEAD
-    eval_model = module.EvalModel(leftovers)
-=======
 
     model_args = {
         leftovers[i].lstrip("-"): leftovers[i + 1] for i in range(0, len(leftovers), 2)
@@ -242,7 +225,6 @@
 
     if args.model != "open_flamingo" and args.shots != [0]:
         raise ValueError("Only 0 shot eval is supported for non-open_flamingo models")
->>>>>>> 2aeff039
 
     if len(args.trial_seeds) != args.num_trials:
         raise ValueError("Number of trial seeds must be == number of trials.")
@@ -260,12 +242,9 @@
                     num_shots=shot,
                     seed=seed,
                     dataset_name="flickr",
-<<<<<<< HEAD
                     min_generation_length=12,
                     max_generation_length=30,
                     num_beams=5,
-=======
->>>>>>> 2aeff039
                 )
                 print(f"Shots {shot} Trial {trial} CIDEr score: {cider_score}")
                 scores.append(cider_score)
@@ -388,24 +367,17 @@
     return [random.sample(query_set, num_samples) for _ in range(batch_size)]
 
 
-<<<<<<< HEAD
+def compute_effective_num_shots(num_shots, model_type):
+    if model_type == "open_flamingo":
+        return num_shots if num_shots > 0 else 2
+    return num_shots
+
+
 def evaluate_captioning(
     args: argparse.Namespace,
     eval_model: eval_model.BaseEvalModel,
     seed: int = 42,
     min_generation_length: int = 0,
-=======
-def compute_effective_num_shots(num_shots, model_type):
-    if model_type == "open_flamingo":
-        return num_shots if num_shots > 0 else 2
-    return num_shots
-
-
-def evaluate_captioning(
-    args: argparse.Namespace,
-    eval_model: BaseEvalModel,
-    seed: int = 42,
->>>>>>> 2aeff039
     max_generation_length: int = 20,
     num_beams: int = 3,
     length_penalty: float = -2.0,
@@ -416,14 +388,9 @@
 
     Args:
         args (argparse.Namespace): arguments
-<<<<<<< HEAD
         eval_model (eval_model.BaseEvalModel): model to evaluate
         seed (int, optional): seed for random number generator. Defaults to 42.
         min_generation_length (int, optional): minimum length of the generated caption. Defaults to 0.
-=======
-        eval_model (BaseEvalModel): model to evaluate
-        seed (int, optional): seed for random number generator. Defaults to 42.
->>>>>>> 2aeff039
         max_generation_length (int, optional): maximum length of the generated caption. Defaults to 20.
         num_beams (int, optional): number of beams to use for beam search. Defaults to 3.
         length_penalty (float, optional): length penalty for beam search. Defaults to -2.0.
@@ -453,7 +420,6 @@
         annotations_path=annotations_path,
         is_train=True,
         dataset_name=dataset_name,
-<<<<<<< HEAD
     )
 
     test_dataset = CaptionDataset(
@@ -464,7 +430,7 @@
         dataset_name=dataset_name,
     )
 
-    effective_num_shots = num_shots if num_shots > 0 else 2
+    effective_num_shots = compute_effective_num_shots(num_shots, args.model)
 
     test_dataset = prepare_eval_samples(
         test_dataset,
@@ -473,33 +439,9 @@
     )
 
     in_context_samples = get_query_set(train_dataset, args.query_set_size, seed)
-=======
-    )
-
-    test_dataset = CaptionDataset(
-        image_train_dir_path=image_train_dir_path,
-        image_val_dir_path=image_val_dir_path,
-        annotations_path=annotations_path,
-        is_train=False,
-        dataset_name=dataset_name,
-    )
-
-    effective_num_shots = compute_effective_num_shots(num_shots, args.model)
-
-    test_dataset = prepare_eval_samples(
-        test_dataset,
-        args.num_samples if args.num_samples > 0 else len(test_dataset),
-        seed,
-    )
->>>>>>> 2aeff039
-
-    in_context_samples = get_query_set(train_dataset, args.query_set_size, seed)
-
-<<<<<<< HEAD
-=======
+
     predictions = defaultdict()
 
->>>>>>> 2aeff039
     for batch in more_itertools.chunked(
         tqdm(test_dataset, desc=f"Running inference {dataset_name.upper()}"),
         args.batch_size,
@@ -519,8 +461,7 @@
 
             context_text = "".join(
                 [
-<<<<<<< HEAD
-                    eval_model.caption_prompt(caption=x["caption"].strip())
+                    eval_model.get_caption_prompt(caption=x["caption"].strip())
                     for x in batch_demo_samples[i]
                 ]
             )
@@ -529,27 +470,12 @@
             if num_shots == 0:
                 context_text = context_text.replace("<image>", "")
 
-            batch_text.append(context_text + eval_model.caption_prompt())
-=======
-                    eval_model.get_caption_prompt(caption=x["caption"].strip())
-                    for x in batch_demo_samples[i]
-                ]
-            )
-
-            # Keep the text but remove the image tags for the zero-shot case
-            if num_shots == 0:
-                context_text = context_text.replace("<image>", "")
-
             batch_text.append(context_text + eval_model.get_caption_prompt())
->>>>>>> 2aeff039
 
         outputs = eval_model.get_outputs(
             batch_images=batch_images,
             batch_text=batch_text,
-<<<<<<< HEAD
             min_generation_length=min_generation_length,
-=======
->>>>>>> 2aeff039
             max_generation_length=max_generation_length,
             num_beams=num_beams,
             length_penalty=length_penalty,
@@ -593,14 +519,9 @@
 
 def evaluate_vqa(
     args: argparse.Namespace,
-<<<<<<< HEAD
     eval_model: eval_model.BaseEvalModel,
     seed: int = 42,
     min_generation_length: int = 0,
-=======
-    eval_model: BaseEvalModel,
-    seed: int = 42,
->>>>>>> 2aeff039
     max_generation_length: int = 5,
     num_beams: int = 3,
     length_penalty: float = -2.0,
@@ -612,11 +533,7 @@
 
     Args:
         args (argparse.Namespace): arguments
-<<<<<<< HEAD
-        eval_model (eval_model.BaseEvalModel): model to evaluate
-=======
         eval_model (BaseEvalModel): model to evaluate
->>>>>>> 2aeff039
         seed (int, optional): random seed. Defaults to 42.
         min_generation_length (int, optional): min generation length. Defaults to 0.
         max_generation_length (int, optional): max generation length. Defaults to 5.
@@ -659,11 +576,7 @@
         is_train=False,
     )
 
-<<<<<<< HEAD
-    effective_num_shots = num_shots if num_shots > 0 else 2
-=======
     effective_num_shots = compute_effective_num_shots(num_shots, args.model)
->>>>>>> 2aeff039
 
     test_dataset = prepare_eval_samples(
         test_dataset,
@@ -693,11 +606,7 @@
 
             context_text = "".join(
                 [
-<<<<<<< HEAD
-                    eval_model.vqa_prompt(
-=======
                     eval_model.get_vqa_prompt(
->>>>>>> 2aeff039
                         question=x["question"], answer=x["answers"][0]
                     )
                     for x in batch_demo_samples[i]
@@ -709,20 +618,13 @@
                 context_text = context_text.replace("<image>", "")
 
             batch_text.append(
-<<<<<<< HEAD
-                context_text + eval_model.vqa_prompt(question=batch[i]["question"])
-=======
                 context_text + eval_model.get_vqa_prompt(question=batch[i]["question"])
->>>>>>> 2aeff039
             )
 
         outputs = eval_model.get_outputs(
             batch_images=batch_images,
             batch_text=batch_text,
-<<<<<<< HEAD
             min_generation_length=min_generation_length,
-=======
->>>>>>> 2aeff039
             max_generation_length=max_generation_length,
             num_beams=num_beams,
             length_penalty=length_penalty,
@@ -758,11 +660,7 @@
     )
 
     # delete the temporary file
-<<<<<<< HEAD
-#    os.remove(f"{dataset_name}results_{random_uuid}.json")
-=======
     os.remove(f"{dataset_name}results_{random_uuid}.json")
->>>>>>> 2aeff039
 
     return acc
 
@@ -779,11 +677,7 @@
     Evaluate a model on ImageNet dataset.
 
     Args:
-<<<<<<< HEAD
-        eval_model (eval_model.BaseEvalModel): model to evaluate
-=======
         eval_model (BaseEvalModel): model to evaluate
->>>>>>> 2aeff039
         batch_size (int): batch size
         imagenet_root (str): path to imagenet root for the specified split.
         seed (int, optional): random seed. Defaults to 42.
@@ -803,56 +697,6 @@
 
     train_dataset = ImageNetDataset(os.path.join(imagenet_root, "train"))
     val_dataset = ImageNetDataset(os.path.join(imagenet_root, "val"))
-<<<<<<< HEAD
-
-    effective_num_shots = num_shots if num_shots > 0 else 2
-    tokenizer.padding_side = (
-        "left"  # For generation padding tokens should be on the left
-    )
-
-    acc1 = 0
-    acc5 = 0
-    prompt_text = "<image>A photo of a"
-
-    for i, batch in enumerate(val_dataset):
-        # Choose a different set of random context samples for each batch
-        # from the training set
-        context_indices = np.random.choice(
-            len(train_dataset), effective_num_shots, replace=False
-        )
-
-        in_context_samples = [train_dataset[i] for i in context_indices]
-
-        vision_x = [
-            eval_model.image_processor(data["image"]).unsqueeze(0)
-            for data in in_context_samples
-        ] + [eval_model.image_processor(batch["image"]).unsqueeze(0)]
-        vision_x = torch.cat(vision_x, dim=0)
-        vision_x = vision_x.unsqueeze(1).unsqueeze(0)
-        model._encode_vision_x(vision_x.cuda())
-
-        context_class_names = [
-            in_context_samples[i]["class_name"] for i in range(effective_num_shots)
-        ]
-        context_text = "".join(
-            f"{prompt_text} {classname}<|endofchunk|>"
-            for classname in context_class_names
-        )
-
-        # TODO(jpgard): cache the context text here, and compute the outputs
-        #  one token at a time by using Flamingo.forward() with
-        #  past_key_values and use_cache parameters.
-
-        overall_probs = []
-        for imagenet_class_name in tqdm(openai_imagenet_classnames):
-            target_text = f"{prompt_text} {imagenet_class_name}"
-            prompt_tokens = (
-                tokenizer(prompt_text, add_special_tokens=False, return_tensors="np")[
-                    "input_ids"
-                ]
-                .ravel()
-                .tolist()
-=======
 
     effective_num_shots = compute_effective_num_shots(num_shots, args.model)
     tokenizer.padding_side = (
@@ -889,7 +733,6 @@
             context_text = "".join(
                 f"{prompt_text} {classname}<|endofchunk|>"
                 for classname in context_class_names
->>>>>>> 2aeff039
             )
             batch_text.append(context_text)
 
@@ -909,16 +752,6 @@
             max_length=2048,
         )
 
-<<<<<<< HEAD
-            lang_x = tokenizer([context_text + target_text], return_tensors="pt")
-
-            outputs = model(
-                vision_x=None,
-                lang_x=lang_x["input_ids"].cuda(),
-                attention_mask=lang_x["attention_mask"].cuda(),
-                clear_conditioned_layers=False,
-                use_cached_vision_x=True,
-=======
         with torch.no_grad():
             precomputed = model(
                 vision_x=None,
@@ -927,7 +760,6 @@
                 clear_conditioned_layers=False,
                 use_cached_vision_x=True,
                 use_cache=True,
->>>>>>> 2aeff039
             )
             probs = torch.softmax(outputs.logits, dim=-1).detach()
             # collect the probability of the generated token -- probability
@@ -945,22 +777,6 @@
                 probs.append(torch.prod(input_probs).item())
             overall_probs.append(probs)
 
-<<<<<<< HEAD
-        top5 = [
-            IMAGENET_1K_CLASS_ID_TO_LABEL[pred]
-            for pred in np.argsort(np.array(overall_probs)[:, 0])[::-1][:5]
-        ]
-        if batch["class_name"] == top5[0]:
-            acc1 += 1
-        if batch["class_name"] in top5:
-            acc5 += 1
-        print(
-            "eval {}/{}: acc@1 ({}), acc@5 ({})".format(
-                i, num_samples, acc1 / (i + 1), acc5 / (i + 1)
-            )
-        )
-        if i >= num_samples - 1:
-=======
         def _detach_pkvs(pkvs):
             """Detach a set of past key values."""
             return tuple([tuple([x.detach() for x in inner]) for inner in pkvs])
@@ -1052,7 +868,6 @@
             )
         )
         if batch_idx * batch_size >= num_samples - 1:
->>>>>>> 2aeff039
             break
 
     return float(acc1) / num_samples
